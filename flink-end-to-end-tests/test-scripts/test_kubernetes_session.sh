#!/usr/bin/env bash
################################################################################
# Licensed to the Apache Software Foundation (ASF) under one
# or more contributor license agreements.  See the NOTICE file
# distributed with this work for additional information
# regarding copyright ownership.  The ASF licenses this file
# to you under the Apache License, Version 2.0 (the
# "License"); you may not use this file except in compliance
# with the License.  You may obtain a copy of the License at
#
#     http://www.apache.org/licenses/LICENSE-2.0
#
# Unless required by applicable law or agreed to in writing, software
# distributed under the License is distributed on an "AS IS" BASIS,
# WITHOUT WARRANTIES OR CONDITIONS OF ANY KIND, either express or implied.
# See the License for the specific language governing permissions and
# limitations under the License.
################################################################################

source "$(dirname "$0")"/common_kubernetes.sh

CLUSTER_ROLE_BINDING="flink-role-binding-default"
CLUSTER_ID="flink-native-k8s-session-1"
FLINK_IMAGE_NAME="test_kubernetes_session"
LOCAL_OUTPUT_PATH="${TEST_DATA_DIR}/out/wc_out"
OUTPUT_PATH="/tmp/wc_out"
OUTPUT_ARGS="--output ${OUTPUT_PATH}"

INPUT_TYPE=${1:-embedded}
case $INPUT_TYPE in
    (embedded)
        INPUT_ARGS=""
    ;;
    (dummy-fs)
        source "$(dirname "$0")"/common_dummy_fs.sh
        cp_dummy_fs_to_opt
        INPUT_ARGS="--input dummy://localhost/words --input anotherDummy://localhost/words"
        RESULT_HASH="0e5bd0a3dd7d5a7110aa85ff70adb54b"
        ENABLE_DUMMPY_FS_ARGS="-Dcontainerized.master.env.ENABLE_BUILT_IN_PLUGINS=flink-dummy-fs.jar;flink-another-dummy-fs.jar \
        -Dcontainerized.taskmanager.env.ENABLE_BUILT_IN_PLUGINS=flink-dummy-fs.jar;flink-another-dummy-fs.jar"
    ;;
    (*)
        echo "Unknown input type $INPUT_TYPE"
        exit 1
    ;;
esac

function internal_cleanup {
    kubectl delete deployment ${CLUSTER_ID}
    kubectl delete clusterrolebinding ${CLUSTER_ROLE_BINDING}
}

echo "Kubernetes version(s) to test: $KUBERNETES_VERSIONS"
for kubernetes_version in $KUBERNETES_VERSIONS; do
  echo "Test against Kubernetes ${kubernetes_version} ..."

<<<<<<< HEAD
  start_kubernetes ${kubernetes_version}
=======
build_image ${FLINK_IMAGE_NAME} $(get_host_machine_address)
>>>>>>> e6d7f97e

  test -z $image_built && build_image ${FLINK_IMAGE_NAME} && image_built='yes'

  kubectl create clusterrolebinding ${CLUSTER_ROLE_BINDING} --clusterrole=edit --serviceaccount=default:default --namespace=default

  mkdir -p "$(dirname $LOCAL_OUTPUT_PATH)"

  # Enable dummy fs for Flink client
  [[ $INPUT_TYPE = 'dummy-fs' ]] && dummy_fs_setup

  # Set the memory and cpu smaller than default, so that the jobmanager and taskmanager pods could be allocated in minikube.
  "$FLINK_DIR"/bin/kubernetes-session.sh -Dkubernetes.cluster-id=${CLUSTER_ID} \
      -Dkubernetes.container.image=${FLINK_IMAGE_NAME} \
      -Djobmanager.memory.process.size=1088m \
      -Dkubernetes.jobmanager.cpu=0.5 \
      -Dkubernetes.taskmanager.cpu=0.5 \
      -Dkubernetes.rest-service.exposed.type=NodePort \
      $ENABLE_DUMMPY_FS_ARGS

  kubectl wait --for=condition=Available --timeout=30s deploy/${CLUSTER_ID} || exit 1
  jm_pod_name=$(kubectl get pods --selector="app=${CLUSTER_ID},component=jobmanager" -o jsonpath='{..metadata.name}')
  wait_rest_endpoint_up_k8s $jm_pod_name

  "$FLINK_DIR"/bin/flink run -e kubernetes-session \
      -Dkubernetes.cluster-id=${CLUSTER_ID} \
      ${FLINK_DIR}/examples/batch/WordCount.jar ${INPUT_ARGS} ${OUTPUT_ARGS}

  if ! check_logs_output $jm_pod_name 'Starting KubernetesSessionClusterEntrypoint'; then
    echo "JobManager logs are not accessible via kubectl logs."
    exit 1
  fi

  tm_pod_name=$(kubectl get pods | awk '/taskmanager/ {print $1}')
  if ! check_logs_output $tm_pod_name 'Starting Kubernetes TaskExecutor runner'; then
    echo "TaskManager logs are not accessible via kubectl logs."
    exit 1
  fi

  kubectl cp `kubectl get pods | awk '/taskmanager/ {print $1}'`:${OUTPUT_PATH} ${LOCAL_OUTPUT_PATH}

  check_result_hash "WordCount" "${LOCAL_OUTPUT_PATH}" "${RESULT_HASH}" && echo "${kubernetes_version} test passed" || exit 1
done<|MERGE_RESOLUTION|>--- conflicted
+++ resolved
@@ -54,13 +54,9 @@
 for kubernetes_version in $KUBERNETES_VERSIONS; do
   echo "Test against Kubernetes ${kubernetes_version} ..."
 
-<<<<<<< HEAD
   start_kubernetes ${kubernetes_version}
-=======
-build_image ${FLINK_IMAGE_NAME} $(get_host_machine_address)
->>>>>>> e6d7f97e
 
-  test -z $image_built && build_image ${FLINK_IMAGE_NAME} && image_built='yes'
+  test -z $image_built && build_image ${FLINK_IMAGE_NAME} $(get_host_machine_address) && image_built='yes'
 
   kubectl create clusterrolebinding ${CLUSTER_ROLE_BINDING} --clusterrole=edit --serviceaccount=default:default --namespace=default
 
