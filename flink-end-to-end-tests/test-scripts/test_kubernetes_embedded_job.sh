--- conflicted
+++ resolved
@@ -38,12 +38,8 @@
   start_kubernetes ${kubernetes_version}
 
   mkdir -p $OUTPUT_VOLUME
-
-<<<<<<< HEAD
-  test -z $image_built && build_image ${FLINK_IMAGE_NAME} && image_built='yes'
-=======
-build_image ${FLINK_IMAGE_NAME} $(get_host_machine_address)
->>>>>>> e6d7f97e
+  
+  test -z $image_built && build_image ${FLINK_IMAGE_NAME} $(get_host_machine_address) && image_built='yes'
 
   export USER_LIB=${FLINK_DIR}/examples/batch
   kubectl create -f ${CONTAINER_SCRIPTS}/job-cluster-service.yaml
